// This is based on example 3, but adds in highlighting visible tiles.
//
// Comments that duplicate previous examples have been removed for brevity.
//////////////////////////////////////////////////////////////

extern crate rltk;
use rltk::{Algorithm2D, BaseMap, Console, GameState, Point, Rltk, VirtualKeyCode, RGB};

extern crate rand;
use crate::rand::Rng;

#[derive(PartialEq, Copy, Clone)]
enum TileType {
    Wall,
    Floor,
}

// Just like example 3, but we're adding an additional vector: visible
struct State {
    map: Vec<TileType>,
    player_position: usize,
    visible: Vec<bool>,
}

pub fn xy_idx(x: i32, y: i32) -> usize {
    (y as usize * 80) + x as usize
}

pub fn idx_xy(idx: usize) -> (i32, i32) {
    (idx as i32 % 80, idx as i32 / 80)
}

impl State {
    pub fn new() -> State {
        // Same as example 3, but we've added the visible tiles
        let mut state = State {
            map: vec![TileType::Floor; 80 * 50],
            player_position: xy_idx(40, 25),
            visible: vec![false; 80 * 50],
        };

        for x in 0..80 {
            state.map[xy_idx(x, 0)] = TileType::Wall;
            state.map[xy_idx(x, 49)] = TileType::Wall;
        }
        for y in 0..50 {
            state.map[xy_idx(0, y)] = TileType::Wall;
            state.map[xy_idx(79, y)] = TileType::Wall;
        }

        let mut rng = rand::thread_rng();

        for _ in 0..400 {
            let x = rng.gen_range(1, 79);
            let y = rng.gen_range(1, 49);
            let idx = xy_idx(x, y);
            if state.player_position != idx {
                state.map[idx] = TileType::Wall;
            }
        }

        state
    }

    pub fn move_player(&mut self, delta_x: i32, delta_y: i32) {
        let current_position = idx_xy(self.player_position);
        let new_position = (current_position.0 + delta_x, current_position.1 + delta_y);
        let new_idx = xy_idx(new_position.0, new_position.1);
        if self.map[new_idx] == TileType::Floor {
            self.player_position = new_idx;
        }
    }
}

// Implement the game loop
impl GameState for State {
    #[allow(non_snake_case)]
    fn tick(&mut self, ctx: &mut Rltk) {
        match ctx.key {
            None => {} // Nothing happened
            Some(key) => {
                // A key is pressed or held
                match key {
                    // Numpad
<<<<<<< HEAD
                    VirtualKeyCode::Numpad8 => {
                        self.move_player(0, -1);
                    }
                    VirtualKeyCode::Numpad4 => {
                        self.move_player(-1, 0);
                    }
                    VirtualKeyCode::Numpad6 => {
                        self.move_player(1, 0);
                    }
                    VirtualKeyCode::Numpad2 => {
                        self.move_player(0, 1);
                    }

                    // Numpad diagonals
                    VirtualKeyCode::Numpad7 => {
                        self.move_player(-1, -1);
                    }
                    VirtualKeyCode::Numpad9 => {
                        self.move_player(1, -1);
                    }
                    VirtualKeyCode::Numpad1 => {
                        self.move_player(-1, 1);
                    }
                    VirtualKeyCode::Numpad3 => {
                        self.move_player(1, 1);
                    }

                    // Cursors
                    VirtualKeyCode::Up => {
                        self.move_player(0, -1);
                    }
                    VirtualKeyCode::Down => {
                        self.move_player(0, 1);
                    }
                    VirtualKeyCode::Left => {
                        self.move_player(-1, 0);
                    }
                    VirtualKeyCode::Right => {
                        self.move_player(1, 0);
                    }
=======
                    VirtualKeyCode::Numpad8 => self.move_player(0, -1),
                    VirtualKeyCode::Numpad4 => self.move_player(-1, 0),
                    VirtualKeyCode::Numpad6 => self.move_player(1, 0),
                    VirtualKeyCode::Numpad2 => self.move_player(0, 1),

                    // Numpad diagonals
                    VirtualKeyCode::Numpad7 => self.move_player(-1, -1),
                    VirtualKeyCode::Numpad9 => self.move_player(1, -1),
                    VirtualKeyCode::Numpad1 => self.move_player(-1, 1),
                    VirtualKeyCode::Numpad3 => self.move_player(1, 1),

                    // Cursors
                    VirtualKeyCode::Up => self.move_player(0, -1),
                    VirtualKeyCode::Down => self.move_player(0, 1),
                    VirtualKeyCode::Left => self.move_player(-1, 0),
                    VirtualKeyCode::Right => self.move_player(1, 0),
>>>>>>> db5fa4a3

                    _ => {} // Ignore all the other possibilities
                }
            }
        }

        // Set all tiles to not visible
<<<<<<< HEAD
        for v in self.visible.iter_mut() {
=======
        for v in &mut self.visible {
>>>>>>> db5fa4a3
            *v = false;
        }

        // Obtain the player's visible tile set, and apply it
        let player_position = self.index_to_point2d(self.player_position as i32);
        let fov = rltk::field_of_view(player_position, 8, self);

        // Note that the steps above would generally not be run every frame!
        for idx in &fov {
            self.visible[xy_idx(idx.x, idx.y)] = true;
        }

        // Clear the screen
        ctx.cls();

        // Iterate the map array, incrementing coordinates as we go.
        let mut y = 0;
        let mut x = 0;
<<<<<<< HEAD
        for (i, tile) in self.map.iter().enumerate() {
=======
        let mut i: usize = 0;
        for tile in &self.map {
>>>>>>> db5fa4a3
            // Render a tile depending upon the tile type; now we check visibility as well!
            let mut fg;
            let mut glyph = ".";

            match tile {
                TileType::Floor => {
                    fg = RGB::from_f32(0.5, 0.5, 0.0);
                }
                TileType::Wall => {
                    fg = RGB::from_f32(0.0, 1.0, 0.0);
                    glyph = "#";
                }
            }
            if !self.visible[i] {
                fg = fg.to_greyscale();
            }
            ctx.print_color(x, y, fg, RGB::from_f32(0., 0., 0.), glyph);

            // Move the coordinates
            x += 1;
            if x > 79 {
                x = 0;
                y += 1;
            }
        }

        // Render the player @ symbol
        let ppos = idx_xy(self.player_position);
        ctx.print_color(
            ppos.0,
            ppos.1,
            RGB::from_f32(1.0, 1.0, 0.0),
            RGB::from_f32(0., 0., 0.),
            "@",
        );
    }
}

// To work with RLTK's algorithm features, we need to implement some the Algorithm2D trait for our map.

// First, default implementations of some we aren't using yet (more on these later!)
impl BaseMap for State {
    // We'll use this one - if its a wall, we can't see through it
    fn is_opaque(&self, idx: i32) -> bool {
        self.map[idx as usize] == TileType::Wall
    }
    fn get_available_exits(&self, _idx: i32) -> Vec<(i32, f32)> {
        Vec::new()
    }
    fn get_pathing_distance(&self, _idx1: i32, _idx2: i32) -> f32 {
        0.0
    }
}

impl Algorithm2D for State {
    // Point translations that we need for field-of-view. Fortunately, we've already written them!
    fn point2d_to_index(&self, pt: Point) -> i32 {
        xy_idx(pt.x, pt.y) as i32
    }
    fn index_to_point2d(&self, idx: i32) -> Point {
        Point::new(idx % 80, idx / 80)
    }
}

fn main() {
    let context = Rltk::init_simple8x8(80, 50, "RLTK Example 04 - FOV", "resources");
    let gs = State::new();
    rltk::main_loop(context, gs);
}<|MERGE_RESOLUTION|>--- conflicted
+++ resolved
@@ -82,48 +82,6 @@
                 // A key is pressed or held
                 match key {
                     // Numpad
-<<<<<<< HEAD
-                    VirtualKeyCode::Numpad8 => {
-                        self.move_player(0, -1);
-                    }
-                    VirtualKeyCode::Numpad4 => {
-                        self.move_player(-1, 0);
-                    }
-                    VirtualKeyCode::Numpad6 => {
-                        self.move_player(1, 0);
-                    }
-                    VirtualKeyCode::Numpad2 => {
-                        self.move_player(0, 1);
-                    }
-
-                    // Numpad diagonals
-                    VirtualKeyCode::Numpad7 => {
-                        self.move_player(-1, -1);
-                    }
-                    VirtualKeyCode::Numpad9 => {
-                        self.move_player(1, -1);
-                    }
-                    VirtualKeyCode::Numpad1 => {
-                        self.move_player(-1, 1);
-                    }
-                    VirtualKeyCode::Numpad3 => {
-                        self.move_player(1, 1);
-                    }
-
-                    // Cursors
-                    VirtualKeyCode::Up => {
-                        self.move_player(0, -1);
-                    }
-                    VirtualKeyCode::Down => {
-                        self.move_player(0, 1);
-                    }
-                    VirtualKeyCode::Left => {
-                        self.move_player(-1, 0);
-                    }
-                    VirtualKeyCode::Right => {
-                        self.move_player(1, 0);
-                    }
-=======
                     VirtualKeyCode::Numpad8 => self.move_player(0, -1),
                     VirtualKeyCode::Numpad4 => self.move_player(-1, 0),
                     VirtualKeyCode::Numpad6 => self.move_player(1, 0),
@@ -140,7 +98,6 @@
                     VirtualKeyCode::Down => self.move_player(0, 1),
                     VirtualKeyCode::Left => self.move_player(-1, 0),
                     VirtualKeyCode::Right => self.move_player(1, 0),
->>>>>>> db5fa4a3
 
                     _ => {} // Ignore all the other possibilities
                 }
@@ -148,11 +105,7 @@
         }
 
         // Set all tiles to not visible
-<<<<<<< HEAD
         for v in self.visible.iter_mut() {
-=======
-        for v in &mut self.visible {
->>>>>>> db5fa4a3
             *v = false;
         }
 
@@ -161,7 +114,7 @@
         let fov = rltk::field_of_view(player_position, 8, self);
 
         // Note that the steps above would generally not be run every frame!
-        for idx in &fov {
+        for idx in fov.iter() {
             self.visible[xy_idx(idx.x, idx.y)] = true;
         }
 
@@ -171,12 +124,7 @@
         // Iterate the map array, incrementing coordinates as we go.
         let mut y = 0;
         let mut x = 0;
-<<<<<<< HEAD
         for (i, tile) in self.map.iter().enumerate() {
-=======
-        let mut i: usize = 0;
-        for tile in &self.map {
->>>>>>> db5fa4a3
             // Render a tile depending upon the tile type; now we check visibility as well!
             let mut fg;
             let mut glyph = ".";

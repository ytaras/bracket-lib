// This the first roguelike-ish example - a walking @. We build a very simple map,
// and you can use the cursor keys to move around a world.
//
// Comments that duplicate previous examples have been removed for brevity.
//////////////////////////////////////////////////////////////

extern crate rltk;
use rltk::{
    Algorithm3D, BaseMap, Console, DistanceAlg, FastNoise, FractalType, GameState, NoiseType,
    Point3, Rltk, RGB,
};

#[derive(PartialEq, Copy, Clone)]
enum TileType {
    Wall,
    Floor,
    Ramp,
    RampDown,
    OpenSpace,
}

#[derive(PartialEq, Copy, Clone)]
enum Mode {
    Waiting,
    Moving,
}

struct State {
    map: Vec<TileType>,
    player_position: usize,
    enable_dive: bool,
    mode: Mode,
    path: rltk::NavigationPath,
}

const WIDTH: i32 = 80;
const HEIGHT: i32 = 50;
const DEPTH: i32 = 128;
const LAYER_SIZE: usize = (WIDTH * HEIGHT) as usize;
const NUM_TILES: usize = LAYER_SIZE * DEPTH as usize;

pub fn xyz_idx(x: i32, y: i32, z: i32) -> usize {
    (LAYER_SIZE * z as usize) + (y as usize * WIDTH as usize) + x as usize
}

pub fn idx_xyz(idx: usize) -> (i32, i32, i32) {
    let z = (idx / LAYER_SIZE) as i32;
    let y = ((idx as i32 - (z * LAYER_SIZE as i32) as i32) / WIDTH as i32) as i32;
    let x = ((idx as i32 - (z * LAYER_SIZE as i32) as i32) % WIDTH as i32) as i32;

    (x, y, z)
}

impl State {
    pub fn new() -> State {
        let mut state = State {
            map: vec![TileType::OpenSpace; NUM_TILES],
            player_position: xyz_idx(40, 19, 127),
            enable_dive: true,
            mode: Mode::Waiting,
            path: rltk::NavigationPath::new(),
        };

        // Now we noise-generate a world.
        // There's nothing special about these numbers; they were picked by
        // playing around until I liked the map!
        let mut noise = FastNoise::seeded(2);
        noise.set_noise_type(NoiseType::SimplexFractal);
        noise.set_fractal_type(FractalType::FBM);
        noise.set_fractal_octaves(2);
        noise.set_fractal_gain(0.2);
        noise.set_fractal_lacunarity(1.0);
        noise.set_frequency(2.0);
        for y in 0..50 {
            for x in 0..80 {
                let n = noise.get_noise((x as f32) / 200.0, (y as f32) / 100.0);
                let altitude = (n + 1.0) * 16.0;

                for z in 0..altitude as i32 {
                    let idx = xyz_idx(x, y, z);
                    state.map[idx] = TileType::Wall;
                    state.map[xyz_idx(x, y, z + 1)] = TileType::Floor;
                }
            }
        }

        // We look for floor tiles that can become ramps
        for y in 1..HEIGHT - 1 {
            for x in 1..WIDTH - 1 {
                for z in 0..DEPTH - 1 {
                    let idx = xyz_idx(x, y, z);
                    if state.map[idx] == TileType::Floor {
                        // Look to see if we need to ramp it up
                        if state.map[xyz_idx(x - 1, y, z + 1)] == TileType::Floor
                            || state.map[xyz_idx(x + 1, y, z + 1)] == TileType::Floor
                            || state.map[xyz_idx(x, y - 1, z + 1)] == TileType::Floor
                            || state.map[xyz_idx(x, y + 1, z + 1)] == TileType::Floor
                        {
                            state.map[idx] = TileType::Ramp;
                            state.map[idx + LAYER_SIZE] = TileType::RampDown;
                        }
                    }
                }
            }
        }

        // Fall from the sky until we hit a floor or ramp
        while state.map[state.player_position] != TileType::Floor
            && state.map[state.player_position] != TileType::Ramp
        {
            state.player_position -= LAYER_SIZE;
        }

        // We'll return the state with the short-hand
        state
    }

    pub fn is_exit_valid(&self, x: i32, y: i32, z: i32) -> bool {
        if x < 1 || x > WIDTH - 1 || y < 1 || y > HEIGHT - 1 || z < 1 || z > LAYER_SIZE as i32 - 1 {
            return false;
        }
        let idx = xyz_idx(x, y, z);
        self.map[idx as usize] == TileType::Floor
            || self.map[idx as usize] == TileType::Ramp
            || self.map[idx as usize] == TileType::RampDown
    }
}

// Implement the game loop
impl GameState for State {
<<<<<<< HEAD
    // We're allowing non snake-case here, because the underlying GL library exports
    // keys in a way that makes Rust complain.
    #[allow(non_snake_case)]
=======
>>>>>>> db5fa4a3
    fn tick(&mut self, ctx: &mut Rltk) {
        // Clear the screen
        ctx.cls();

        let ppos = idx_xyz(self.player_position);

        // Iterate the map array, on the current level, rendering tiles. If a tile is open
        // space, "dive" downwards and show layers below darkened.
        for y in 0..HEIGHT {
            for x in 0..WIDTH {
                let mut idx = xyz_idx(x, y, ppos.2);

                let mut glyph: u8 = rltk::to_cp437('░');
                let mut fg = RGB::from_f32(0.0, 0.5, 0.5);

                match self.map[idx] {
                    TileType::Floor => {
                        glyph = rltk::to_cp437(';');
                        fg = RGB::from_f32(0.0, 1.0, 0.0);
                    }
                    TileType::Wall => {
                        glyph = rltk::to_cp437('█');
                        fg = RGB::from_f32(0.5, 0.5, 0.5);
                    }
                    TileType::Ramp => {
                        glyph = rltk::to_cp437('▲');
                        fg = RGB::from_f32(1., 1., 1.);
                    }
                    TileType::RampDown => {
                        glyph = rltk::to_cp437('▼');
                        fg = RGB::from_f32(1., 1., 1.);
                    }
                    _ => {
                        if self.enable_dive {
                            let mut dive = 1;
                            let mut darken = 0.2;
                            while dive < 10 {
                                idx -= LAYER_SIZE;

                                if idx > 0 && self.map[idx] != TileType::OpenSpace {
                                    match self.map[idx] {
                                        TileType::Floor => {
                                            dive = 100;
                                            glyph = rltk::to_cp437(';');
                                            fg = RGB::from_f32(0.0, 1., 0.0);
                                        }
                                        TileType::Wall => {
                                            dive = 100;
                                            glyph = rltk::to_cp437('█');
                                            fg = RGB::from_f32(0.5, 0.5, 0.5);
                                        }
                                        TileType::Ramp => {
                                            dive = 100;
                                            glyph = rltk::to_cp437('▲');
                                            fg = RGB::from_f32(1., 1., 1.);
                                        }
                                        TileType::RampDown => {
                                            glyph = rltk::to_cp437('▼');
                                            fg = RGB::from_f32(1., 1., 1.);
                                        }
                                        _ => {}
                                    }
                                }

                                dive += 1;
                                darken += 0.1;
                            }
                            if dive > 99 {
                                fg = fg - darken;
                            };
                        }
                    }
                }
                ctx.set(x, y, fg, RGB::from_f32(0., 0., 0.), glyph);
            }
        }

        // Either render a mouse path or traverse it
        if self.mode == Mode::Waiting {
            // Render a mouse cursor
            let mouse_pos = ctx.mouse_pos();
            let mx = mouse_pos.0;
            let my = mouse_pos.1;
            let mut mz = 1;
            for altitude in 1..DEPTH as i32 - 1 {
                let idx = xyz_idx(mx, my, altitude);
                if self.map[idx] == TileType::Floor {
                    mz = altitude;
                }
            }
            let mouse_idx = xyz_idx(mx, my, mz);
            let player_idx = xyz_idx(ppos.0, ppos.1, ppos.2);
            if self.map[mouse_idx as usize] != TileType::Wall
                && self.map[mouse_idx as usize] != TileType::OpenSpace
            {
                let path = rltk::a_star_search(player_idx as i32, mouse_idx as i32, self);
                if path.success {
                    for loc in path.steps.iter().skip(1) {
                        let (x, y, _z) = idx_xyz(*loc as usize);
                        ctx.print_color(
                            x,
                            y,
                            RGB::from_f32(1., 0., 0.),
                            RGB::from_f32(0., 0., 0.),
                            "*",
                        );
                    }

                    if ctx.left_click {
                        self.mode = Mode::Moving;
                        self.path = path.clone();
                    }
                }
            }
        } else {
            self.player_position = self.path.steps[0] as usize;
            self.path.steps.remove(0);
<<<<<<< HEAD
            if self.path.steps.is_empty() {
=======
            if self.path.steps.len() == 0 {
>>>>>>> db5fa4a3
                self.mode = Mode::Waiting;
            }
        }

        // Render the player @ symbol
        ctx.print_color(
            ppos.0,
            ppos.1,
            RGB::from_f32(1.0, 1.0, 0.0),
            RGB::from_f32(0., 0., 0.),
            "☺",
        );
    }
}

impl BaseMap for State {
    fn is_opaque(&self, idx: i32) -> bool {
        self.map[idx as usize] == TileType::Wall
    }

    fn get_available_exits(&self, idx: i32) -> Vec<(i32, f32)> {
        let mut exits: Vec<(i32, f32)> = Vec::new();
        let (x, y, z) = idx_xyz(idx as usize);

        // Cardinal directions
        if self.is_exit_valid(x - 1, y, z) {
            exits.push((idx - 1, 1.0))
        };
        if self.is_exit_valid(x + 1, y, z) {
            exits.push((idx + 1, 1.0))
        };
        if self.is_exit_valid(x, y - 1, z) {
            exits.push((idx - WIDTH, 1.0))
        };
        if self.is_exit_valid(x, y + 1, z) {
            exits.push((idx + WIDTH, 1.0))
        };

        // Diagonals
        if self.is_exit_valid(x - 1, y - 1, z) {
            exits.push(((idx - WIDTH) - 1, 1.4));
        }
        if self.is_exit_valid(x + 1, y - 1, z) {
            exits.push(((idx - WIDTH) + 1, 1.4));
        }
        if self.is_exit_valid(x - 1, y + 1, z) {
            exits.push(((idx + WIDTH) - 1, 1.4));
        }
        if self.is_exit_valid(x + 1, y + 1, z) {
            exits.push(((idx + WIDTH) + 1, 1.4));
        }

        // Up and down for ramps
        if self.map[idx as usize] == TileType::Ramp {
            exits.push((idx + LAYER_SIZE as i32, 1.4));
        }
        if self.map[idx as usize] == TileType::RampDown {
            exits.push((idx - LAYER_SIZE as i32, 1.4));
        }

        exits
    }

    fn get_pathing_distance(&self, idx1: i32, idx2: i32) -> f32 {
        let pt1 = idx_xyz(idx1 as usize);
        let p1 = Point3::new(pt1.0, pt1.1, pt1.2);
        let pt2 = idx_xyz(idx2 as usize);
        let p2 = Point3::new(pt2.0, pt2.1, pt2.2);
<<<<<<< HEAD
        rltk::distance3d(DistanceAlg::Pythagoras, p1, p2)
=======
        DistanceAlg::Pythagoras.distance3d(p1, p2)
>>>>>>> db5fa4a3
    }
}

impl Algorithm3D for State {
    fn point3d_to_index(&self, pt: Point3) -> i32 {
        xyz_idx(pt.x, pt.y, pt.z) as i32
    }
    fn index_to_point3d(&self, idx: i32) -> Point3 {
        let i = idx_xyz(idx as usize);
        Point3::new(i.0, i.1, i.2)
    }
}

fn main() {
    let context = Rltk::init_simple8x8(
        80,
        50,
        "RLTK Example 14 - Dwarf Fortress Map Style",
        "resources",
    );
    let gs = State::new();
    rltk::main_loop(context, gs);
}<|MERGE_RESOLUTION|>--- conflicted
+++ resolved
@@ -128,12 +128,6 @@
 
 // Implement the game loop
 impl GameState for State {
-<<<<<<< HEAD
-    // We're allowing non snake-case here, because the underlying GL library exports
-    // keys in a way that makes Rust complain.
-    #[allow(non_snake_case)]
-=======
->>>>>>> db5fa4a3
     fn tick(&mut self, ctx: &mut Rltk) {
         // Clear the screen
         ctx.cls();
@@ -251,11 +245,7 @@
         } else {
             self.player_position = self.path.steps[0] as usize;
             self.path.steps.remove(0);
-<<<<<<< HEAD
-            if self.path.steps.is_empty() {
-=======
             if self.path.steps.len() == 0 {
->>>>>>> db5fa4a3
                 self.mode = Mode::Waiting;
             }
         }
@@ -324,11 +314,7 @@
         let p1 = Point3::new(pt1.0, pt1.1, pt1.2);
         let pt2 = idx_xyz(idx2 as usize);
         let p2 = Point3::new(pt2.0, pt2.1, pt2.2);
-<<<<<<< HEAD
-        rltk::distance3d(DistanceAlg::Pythagoras, p1, p2)
-=======
         DistanceAlg::Pythagoras.distance3d(p1, p2)
->>>>>>> db5fa4a3
     }
 }
 

// This is based on example 3, but adds in highlighting visible tiles.
//
// Comments that duplicate previous examples have been removed for brevity.
//////////////////////////////////////////////////////////////

extern crate rltk;
use rltk::{
    Algorithm2D, BaseMap, Console, DistanceAlg, GameState, Point, Rltk, VirtualKeyCode, RGB,
};

extern crate rand;
use crate::rand::Rng;

#[derive(PartialEq, Copy, Clone)]
enum TileType {
    Wall,
    Floor,
}

const WIDTH: i32 = 40;
const HEIGHT: i32 = 25;

// Just like example 3, but we're adding an additional vector: visible
struct State {
    map: Vec<TileType>,
    player_position: usize,
    visible: Vec<bool>,
}

pub fn xy_idx(x: i32, y: i32) -> usize {
    (y as usize * WIDTH as usize) + x as usize
}

pub fn idx_xy(idx: usize) -> (i32, i32) {
    (idx as i32 % WIDTH, idx as i32 / WIDTH)
}

impl State {
    pub fn new() -> State {
        // Same as example 3, but we've added the visible tiles
        let mut state = State {
            map: vec![TileType::Floor; (WIDTH * HEIGHT) as usize],
            player_position: xy_idx(WIDTH / 2, HEIGHT / 2),
            visible: vec![false; (WIDTH * HEIGHT) as usize],
        };

        for x in 0..WIDTH {
            state.map[xy_idx(x, 0)] = TileType::Wall;
            state.map[xy_idx(x, HEIGHT - 1)] = TileType::Wall;
        }
        for y in 0..HEIGHT {
            state.map[xy_idx(0, y)] = TileType::Wall;
            state.map[xy_idx(WIDTH - 1, y)] = TileType::Wall;
        }

        let mut rng = rand::thread_rng();

<<<<<<< HEAD
        for _i in 0..400 {
=======
        for _ in 0..400 {
>>>>>>> db5fa4a3
            let x = rng.gen_range(1, WIDTH - 1);
            let y = rng.gen_range(1, HEIGHT - 1);
            let idx = xy_idx(x, y);
            if state.player_position != idx {
                state.map[idx] = TileType::Wall;
            }
        }

        state
    }

    pub fn move_player(&mut self, delta_x: i32, delta_y: i32) {
        let current_position = idx_xy(self.player_position);
        let new_position = (current_position.0 + delta_x, current_position.1 + delta_y);
        let new_idx = xy_idx(new_position.0, new_position.1);
        if self.map[new_idx] == TileType::Floor {
            self.player_position = new_idx;
        }
    }
}

// Implement the game loop
impl GameState for State {
    #[allow(non_snake_case)]
    fn tick(&mut self, ctx: &mut Rltk) {
        match ctx.key {
            None => {} // Nothing happened
            Some(key) => {
                // A key is pressed or held
                match key {
                    // Numpad
<<<<<<< HEAD
                    VirtualKeyCode::Numpad8 => {
                        self.move_player(0, -1);
                    }
                    VirtualKeyCode::Numpad4 => {
                        self.move_player(-1, 0);
                    }
                    VirtualKeyCode::Numpad6 => {
                        self.move_player(1, 0);
                    }
                    VirtualKeyCode::Numpad2 => {
                        self.move_player(0, 1);
                    }

                    // Numpad diagonals
                    VirtualKeyCode::Numpad7 => {
                        self.move_player(-1, -1);
                    }
                    VirtualKeyCode::Numpad9 => {
                        self.move_player(1, -1);
                    }
                    VirtualKeyCode::Numpad1 => {
                        self.move_player(-1, 1);
                    }
                    VirtualKeyCode::Numpad3 => {
                        self.move_player(1, 1);
                    }

                    // Cursors
                    VirtualKeyCode::Up => {
                        self.move_player(0, -1);
                    }
                    VirtualKeyCode::Down => {
                        self.move_player(0, 1);
                    }
                    VirtualKeyCode::Left => {
                        self.move_player(-1, 0);
                    }
                    VirtualKeyCode::Right => {
                        self.move_player(1, 0);
                    }
=======
                    VirtualKeyCode::Numpad8 => self.move_player(0, -1),
                    VirtualKeyCode::Numpad4 => self.move_player(-1, 0),
                    VirtualKeyCode::Numpad6 => self.move_player(1, 0),
                    VirtualKeyCode::Numpad2 => self.move_player(0, 1),

                    // Numpad diagonals
                    VirtualKeyCode::Numpad7 => self.move_player(-1, -1),
                    VirtualKeyCode::Numpad9 => self.move_player(1, -1),
                    VirtualKeyCode::Numpad1 => self.move_player(-1, 1),
                    VirtualKeyCode::Numpad3 => self.move_player(1, 1),

                    // Cursors
                    VirtualKeyCode::Up => self.move_player(0, -1),
                    VirtualKeyCode::Down => self.move_player(0, 1),
                    VirtualKeyCode::Left => self.move_player(-1, 0),
                    VirtualKeyCode::Right => self.move_player(1, 0),
>>>>>>> db5fa4a3

                    _ => {} // Ignore all the other possibilities
                }
            }
        }

        // Set all tiles to not visible
<<<<<<< HEAD
        for v in self.visible.iter_mut() {
=======
        for v in &mut self.visible {
>>>>>>> db5fa4a3
            *v = false;
        }

        // Obtain the player's visible tile set, and apply it
        let player_position = self.index_to_point2d(self.player_position as i32);
        let fov = rltk::field_of_view(player_position, 8, self);

        // Note that the steps above would generally not be run every frame!
        for idx in &fov {
            self.visible[xy_idx(idx.x, idx.y)] = true;
        }

        // Clear the screen
        ctx.set_active_console(0);
        ctx.cls();

        // Iterate the map array, incrementing coordinates as we go.
        let mut y = 0;
        let mut x = 0;
<<<<<<< HEAD
        for (i, tile) in self.map.iter().enumerate() {
=======
        let mut i: usize = 0;
        for tile in &self.map {
>>>>>>> db5fa4a3
            // Render a tile depending upon the tile type; now we check visibility as well!
            let mut fg = RGB::from_f32(1.0, 1.0, 1.0);
            let glyph: u8;

            match tile {
                TileType::Floor => {
                    glyph = 0;
                }
                TileType::Wall => {
                    glyph = 1;
                }
            }
            if !self.visible[i] {
                fg = fg * 0.3;
            } else {
                let distance = 1.0
<<<<<<< HEAD
                    - (rltk::distance2d(DistanceAlg::Pythagoras, Point::new(x, y), player_position)
=======
                    - (DistanceAlg::Pythagoras.distance2d(Point::new(x, y), player_position)
>>>>>>> db5fa4a3
                        as f32
                        / 10.0);
                fg = RGB::from_f32(distance, distance, distance);
            }
            ctx.set(x, y, fg, RGB::from_f32(0., 0., 0.), glyph);

            // Move the coordinates
            x += 1;
            if x > WIDTH - 1 {
                x = 0;
                y += 1;
            }
        }

        // Render the player @ symbol
        let ppos = idx_xy(self.player_position);
        ctx.set_active_console(1);
        ctx.cls();
        ctx.set(
            ppos.0,
            ppos.1,
            RGB::from_f32(1.0, 1.0, 1.0),
            RGB::from_f32(0., 0., 0.),
            2,
        );
    }
}

// To work with RLTK's algorithm features, we need to implement some the Algorithm2D trait for our map.

// First, default implementations of some we aren't using yet (more on these later!)
impl BaseMap for State {
    // We'll use this one - if its a wall, we can't see through it
    fn is_opaque(&self, idx: i32) -> bool {
        self.map[idx as usize] == TileType::Wall
    }
    fn get_available_exits(&self, _idx: i32) -> Vec<(i32, f32)> {
        Vec::new()
    }
    fn get_pathing_distance(&self, _idx1: i32, _idx2: i32) -> f32 {
        0.0
    }
}

impl Algorithm2D for State {
    // Point translations that we need for field-of-view. Fortunately, we've already written them!
    fn point2d_to_index(&self, pt: Point) -> i32 {
        xy_idx(pt.x, pt.y) as i32
    }
    fn index_to_point2d(&self, idx: i32) -> Point {
        Point::new(idx % WIDTH, idx / WIDTH)
    }
}

fn main() {
    let mut context = Rltk::init_raw(
        WIDTH as u32 * 16,
        HEIGHT as u32 * 16,
        "RLTK Example 07 - Tiles",
        "resources",
    );
    let font = context.register_font(rltk::Font::load("resources/example_tiles.jpg", (16, 16)));
    context.register_console(
        rltk::SimpleConsole::init(WIDTH as u32, HEIGHT as u32, &context.gl),
        font,
    );
    context.register_console_no_bg(
        rltk::SparseConsole::init(WIDTH as u32, HEIGHT as u32, &context.gl),
        font,
    );
    let gs = State::new();
    rltk::main_loop(context, gs);
}<|MERGE_RESOLUTION|>--- conflicted
+++ resolved
@@ -55,11 +55,7 @@
 
         let mut rng = rand::thread_rng();
 
-<<<<<<< HEAD
-        for _i in 0..400 {
-=======
         for _ in 0..400 {
->>>>>>> db5fa4a3
             let x = rng.gen_range(1, WIDTH - 1);
             let y = rng.gen_range(1, HEIGHT - 1);
             let idx = xy_idx(x, y);
@@ -91,48 +87,6 @@
                 // A key is pressed or held
                 match key {
                     // Numpad
-<<<<<<< HEAD
-                    VirtualKeyCode::Numpad8 => {
-                        self.move_player(0, -1);
-                    }
-                    VirtualKeyCode::Numpad4 => {
-                        self.move_player(-1, 0);
-                    }
-                    VirtualKeyCode::Numpad6 => {
-                        self.move_player(1, 0);
-                    }
-                    VirtualKeyCode::Numpad2 => {
-                        self.move_player(0, 1);
-                    }
-
-                    // Numpad diagonals
-                    VirtualKeyCode::Numpad7 => {
-                        self.move_player(-1, -1);
-                    }
-                    VirtualKeyCode::Numpad9 => {
-                        self.move_player(1, -1);
-                    }
-                    VirtualKeyCode::Numpad1 => {
-                        self.move_player(-1, 1);
-                    }
-                    VirtualKeyCode::Numpad3 => {
-                        self.move_player(1, 1);
-                    }
-
-                    // Cursors
-                    VirtualKeyCode::Up => {
-                        self.move_player(0, -1);
-                    }
-                    VirtualKeyCode::Down => {
-                        self.move_player(0, 1);
-                    }
-                    VirtualKeyCode::Left => {
-                        self.move_player(-1, 0);
-                    }
-                    VirtualKeyCode::Right => {
-                        self.move_player(1, 0);
-                    }
-=======
                     VirtualKeyCode::Numpad8 => self.move_player(0, -1),
                     VirtualKeyCode::Numpad4 => self.move_player(-1, 0),
                     VirtualKeyCode::Numpad6 => self.move_player(1, 0),
@@ -149,7 +103,6 @@
                     VirtualKeyCode::Down => self.move_player(0, 1),
                     VirtualKeyCode::Left => self.move_player(-1, 0),
                     VirtualKeyCode::Right => self.move_player(1, 0),
->>>>>>> db5fa4a3
 
                     _ => {} // Ignore all the other possibilities
                 }
@@ -157,11 +110,7 @@
         }
 
         // Set all tiles to not visible
-<<<<<<< HEAD
-        for v in self.visible.iter_mut() {
-=======
         for v in &mut self.visible {
->>>>>>> db5fa4a3
             *v = false;
         }
 
@@ -181,12 +130,8 @@
         // Iterate the map array, incrementing coordinates as we go.
         let mut y = 0;
         let mut x = 0;
-<<<<<<< HEAD
-        for (i, tile) in self.map.iter().enumerate() {
-=======
         let mut i: usize = 0;
         for tile in &self.map {
->>>>>>> db5fa4a3
             // Render a tile depending upon the tile type; now we check visibility as well!
             let mut fg = RGB::from_f32(1.0, 1.0, 1.0);
             let glyph: u8;
@@ -203,11 +148,7 @@
                 fg = fg * 0.3;
             } else {
                 let distance = 1.0
-<<<<<<< HEAD
-                    - (rltk::distance2d(DistanceAlg::Pythagoras, Point::new(x, y), player_position)
-=======
                     - (DistanceAlg::Pythagoras.distance2d(Point::new(x, y), player_position)
->>>>>>> db5fa4a3
                         as f32
                         / 10.0);
                 fg = RGB::from_f32(distance, distance, distance);

--- conflicted
+++ resolved
@@ -37,13 +37,6 @@
             None => {} // Nothing happened
             Some(key) => {
                 // A key is pressed or held
-<<<<<<< HEAD
-                if let VirtualKeyCode::S = key {
-                    // Demonstrates saving the console stack on an xp file
-                    let xpfile = ctx.to_xp_file(80, 50);
-                    let mut f = File::create("./screenshot.xp").expect("Unable to create file");
-                    xpfile.write(&mut f).expect("Unable to save file");
-=======
                 match key {
                     VirtualKeyCode::S => {
                         // Demonstrates saving the console stack on an xp file
@@ -52,7 +45,6 @@
                         xpfile.write(&mut f).expect("Unable to save file");
                     }
                     _ => {}
->>>>>>> db5fa4a3
                 }
             }
         }

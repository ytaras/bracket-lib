--- conflicted
+++ resolved
@@ -19,11 +19,8 @@
 [dependencies]
 serde = { version = "1.0.104", features = ["derive"], optional = true }
 byteorder = { version = "1.3.4", optional = true }
-<<<<<<< HEAD
 crossterm = { version = "0.16.0", optional = true }
-=======
 lazy_static = { version = "1.4.0", optional = true }
->>>>>>> 4f82fc69
 
 [dev-dependencies]
 crossterm = "0.16.0"

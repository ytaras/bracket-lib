--- conflicted
+++ resolved
@@ -1,12 +1,11 @@
 use super::rex::XpColor;
 use std::ops;
 
-<<<<<<< HEAD
-#[cfg(feature = "serialization")]
-extern crate serde;
-
-#[cfg(feature = "serialization")]
-#[derive(Default, PartialEq, Copy, Clone, serde::Serialize, serde::Deserialize)]
+#[cfg_attr(
+    feature = "serialization",
+    derive(serde::Serialize, serde::Deserialize)
+)]
+#[derive(PartialEq, Copy, Clone)]
 /// Represents an R/G/B triplet, in the range 0..1 (32-bit float)
 pub struct RGB {
     pub r: f32,
@@ -14,27 +13,7 @@
     pub b: f32,
 }
 
-#[cfg(not(feature = "serialization"))]
-#[derive(Default, PartialEq, Copy, Clone)]
-=======
-#[cfg_attr(
-    feature = "serialization",
-    derive(serde::Serialize, serde::Deserialize)
-)]
 #[derive(PartialEq, Copy, Clone)]
->>>>>>> db5fa4a3
-/// Represents an R/G/B triplet, in the range 0..1 (32-bit float)
-pub struct RGB {
-    pub r: f32,
-    pub g: f32,
-    pub b: f32,
-}
-
-<<<<<<< HEAD
-#[derive(Default, PartialEq, Copy, Clone)]
-=======
-#[derive(PartialEq, Copy, Clone)]
->>>>>>> db5fa4a3
 /// Represents an H/S/V triplet, in the range 0..1 (32-bit float)
 pub struct HSV {
     pub h: f32,
@@ -47,10 +26,7 @@
 pub enum HtmlColorConversionError {
     InvalidStringLength,
     MissingHash,
-<<<<<<< HEAD
-=======
     InvalidCharacter,
->>>>>>> db5fa4a3
 }
 
 // Implement operator overloading
@@ -58,96 +34,66 @@
 /// Support adding a float to a color. The result is clamped via the constructor.
 impl ops::Add<f32> for RGB {
     type Output = RGB;
-<<<<<<< HEAD
-    fn add(self, rhs: f32) -> RGB {
-        RGB::from_f32(self.r + rhs, self.g + rhs, self.b + rhs)
-=======
     fn add(mut self, rhs: f32) -> RGB {
         self.r += rhs;
         self.g += rhs;
         self.b += rhs;
         self
->>>>>>> db5fa4a3
     }
 }
 
 /// Support adding an RGB to a color. The result is clamped via the constructor.
 impl ops::Add<RGB> for RGB {
     type Output = RGB;
-<<<<<<< HEAD
-    fn add(self, rhs: RGB) -> RGB {
-        RGB::from_f32(self.r + rhs.r, self.g + rhs.g, self.b + rhs.b)
-=======
     fn add(mut self, rhs: RGB) -> RGB {
         self.r += rhs.r;
         self.g += rhs.g;
         self.b += rhs.b;
         self
->>>>>>> db5fa4a3
     }
 }
 
 /// Support subtracting a float from a color. The result is clamped via the constructor.
 impl ops::Sub<f32> for RGB {
     type Output = RGB;
-<<<<<<< HEAD
-    fn sub(self, rhs: f32) -> RGB {
-        RGB::from_f32(self.r - rhs, self.g - rhs, self.b - rhs)
-=======
     fn sub(mut self, rhs: f32) -> RGB {
         self.r -= rhs;
         self.g -= rhs;
         self.b -= rhs;
         self
->>>>>>> db5fa4a3
     }
 }
 
 /// Support subtracting an RGB from a color. The result is clamped via the constructor.
 impl ops::Sub<RGB> for RGB {
     type Output = RGB;
-<<<<<<< HEAD
-    fn sub(self, rhs: RGB) -> RGB {
-        RGB::from_f32(self.r - rhs.r, self.g - rhs.g, self.b - rhs.b)
-=======
     fn sub(mut self, rhs: RGB) -> RGB {
         self.r -= rhs.r;
         self.g -= rhs.g;
         self.b -= rhs.b;
         self
->>>>>>> db5fa4a3
     }
 }
 
 /// Support multiplying a color by a float. The result is clamped via the constructor.
 impl ops::Mul<f32> for RGB {
     type Output = RGB;
-<<<<<<< HEAD
-    fn mul(self, rhs: f32) -> RGB {
-        RGB::from_f32(self.r * rhs, self.g * rhs, self.b * rhs)
-=======
     fn mul(mut self, rhs: f32) -> RGB {
         self.r *= rhs;
         self.g *= rhs;
         self.b *= rhs;
         self
->>>>>>> db5fa4a3
     }
 }
 
 /// Support multiplying a color by another color. The result is clamped via the constructor.
 impl ops::Mul<RGB> for RGB {
     type Output = RGB;
-<<<<<<< HEAD
-    fn mul(self, rhs: RGB) -> RGB {
-        RGB::from_f32(self.r * rhs.r, self.g * rhs.g, self.b * rhs.b)
-=======
     fn mul(mut self, rhs: RGB) -> RGB {
         self.r *= rhs.r;
         self.g *= rhs.g;
         self.b *= rhs.b;
         self
->>>>>>> db5fa4a3
     }
 }
 
@@ -176,15 +122,9 @@
     /// Constructs a new RGB color, from 3 bytes in the range 0..255
     pub fn from_u8(r: u8, g: u8, b: u8) -> RGB {
         RGB {
-<<<<<<< HEAD
-            r: f32::from(r) / 255.0,
-            g: f32::from(g) / 255.0,
-            b: f32::from(b) / 255.0,
-=======
             r: r as f32 / 255.0,
             g: g as f32 / 255.0,
             b: b as f32 / 255.0,
->>>>>>> db5fa4a3
         }
     }
 
@@ -194,33 +134,6 @@
     }
 
     /// Constructs from an HTML color code (e.g. "#eeffee")
-<<<<<<< HEAD
-    pub fn from_hex<S: ToString>(code: S) -> Result<RGB, HtmlColorConversionError> {
-        let full_code = code.to_string().to_lowercase();
-        let len = full_code.len();
-        if len != 7 {
-            return Err(HtmlColorConversionError::InvalidStringLength);
-        }
-        if full_code.chars().nth(0).unwrap() != '#' {
-            return Err(HtmlColorConversionError::MissingHash);
-        }
-
-        let red = format!(
-            "{}{}",
-            full_code.chars().nth(1).unwrap(),
-            full_code.chars().nth(2).unwrap()
-        );
-        let green = format!(
-            "{}{}",
-            full_code.chars().nth(3).unwrap(),
-            full_code.chars().nth(4).unwrap()
-        );
-        let blue = format!(
-            "{}{}",
-            full_code.chars().nth(5).unwrap(),
-            full_code.chars().nth(6).unwrap()
-        );
-=======
     pub fn from_hex<S: AsRef<str>>(code: S) -> Result<RGB, HtmlColorConversionError> {
         let mut full_code = code.as_ref().chars();
 
@@ -246,7 +159,6 @@
             },
             None => return Err(HtmlColorConversionError::InvalidStringLength),
         };
->>>>>>> db5fa4a3
 
         let green1 = match full_code.next() {
             Some(green) => match green.to_digit(16) {
@@ -282,19 +194,11 @@
             return Err(HtmlColorConversionError::InvalidStringLength);
         }
 
-<<<<<<< HEAD
-        Ok(RGB::from_f32(
-            r as f32 / 255.0,
-            g as f32 / 255.0,
-            b as f32 / 255.0,
-        ))
-=======
         Ok(RGB {
             r: (red1 + red2) as f32 / 255.0,
             g: (green1 + green2) as f32 / 255.0,
             b: (blue1 + blue2) as f32 / 255.0,
         })
->>>>>>> db5fa4a3
     }
 
     /// Converts an xp file color component to an RGB
@@ -313,12 +217,12 @@
 
     /// Converts an RGB triple to an HSV triple.
     pub fn to_hsv(&self) -> HSV {
-        let red = self.r;
-        let green = self.g;
-        let blue = self.b;
-
-        let max = f32::max(f32::max(red, green), blue);
-        let min = f32::min(f32::min(red, green), blue);
+        let r = self.r;
+        let g = self.g;
+        let b = self.b;
+
+        let max = f32::max(f32::max(r, g), b);
+        let min = f32::min(f32::min(r, g), b);
 
         let mut h: f32 = max;
         let s: f32;
@@ -331,35 +235,19 @@
             s = d / max;
         }
 
-<<<<<<< HEAD
-        if f32::abs(max - min) < std::f32::EPSILON {
-            h = 0.0; // Achromatic
-        } else {
-            if f32::abs(max - red) < std::f32::EPSILON {
-                if green < blue {
-                    h = (green - blue) / d + 6.0;
-=======
         if (max - min).abs() < std::f32::EPSILON {
             h = 0.0; // Achromatic
         } else {
             if (max - r).abs() < std::f32::EPSILON {
                 if g < b {
                     h = (g - b) / d + 6.0;
->>>>>>> db5fa4a3
                 } else {
-                    h = (green - blue) / d;
+                    h = (g - b) / d;
                 }
-<<<<<<< HEAD
-            } else if f32::abs(max - green) < std::f32::EPSILON {
-                h = (blue - red) / d + 2.0;
-            } else if f32::abs(max - blue) < std::f32::EPSILON {
-                h = (red - green) / d + 4.0;
-=======
             } else if (max - g).abs() < std::f32::EPSILON {
                 h = (b - r) / d + 2.0;
             } else if (max - b).abs() < std::f32::EPSILON {
                 h = (r - g) / d + 4.0;
->>>>>>> db5fa4a3
             }
 
             h /= 6.0;
@@ -384,19 +272,11 @@
     /// Lerps by a specified percentage (from 0 to 1) between this color and another
     pub fn lerp(&self, color: RGB, percent: f32) -> RGB {
         let range = (color.r - self.r, color.g - self.g, color.b - self.b);
-<<<<<<< HEAD
-        let mut result = *self;
-        result.r += range.0 * percent;
-        result.g += range.1 * percent;
-        result.b += range.2 * percent;
-        result
-=======
         RGB {
             r: self.r + range.0 * percent,
             g: self.g + range.1 * percent,
             b: self.b + range.2 * percent,
         }
->>>>>>> db5fa4a3
     }
 }
 
@@ -418,58 +298,22 @@
     /// Converts an HSV triple to an RGB triple
     #[allow(clippy::many_single_char_names)] // I like my short names for this one
     pub fn to_rgb(&self) -> RGB {
-        let hue = self.h;
-        let saturation = self.s;
-        let value = self.v;
-
-<<<<<<< HEAD
-        let mut red: f32 = 0.0;
-        let mut green: f32 = 0.0;
-        let mut blue: f32 = 0.0;
-=======
+        let h = self.h;
+        let s = self.s;
+        let v = self.v;
+
         let mut r: f32 = 0.0;
         let mut g: f32 = 0.0;
         let mut b: f32 = 0.0;
->>>>>>> db5fa4a3
-
-        let i = f32::floor(hue * 6.0) as i32;
-        let f = hue * 6.0 - i as f32;
-        let p = value * (1.0 - saturation);
-        let q = value * (1.0 - f * saturation);
-        let t = value * (1.0 - (1.0 - f) * saturation);
+
+        let i = f32::floor(h * 6.0) as i32;
+        let f = h * 6.0 - i as f32;
+        let p = v * (1.0 - s);
+        let q = v * (1.0 - f * s);
+        let t = v * (1.0 - (1.0 - f) * s);
 
         match i % 6 {
             0 => {
-<<<<<<< HEAD
-                red = value;
-                green = t;
-                blue = p;
-            }
-            1 => {
-                red = q;
-                green = value;
-                blue = p;
-            }
-            2 => {
-                red = p;
-                green = value;
-                blue = t;
-            }
-            3 => {
-                red = p;
-                green = q;
-                blue = value;
-            }
-            4 => {
-                red = t;
-                green = p;
-                blue = value;
-            }
-            5 => {
-                red = value;
-                green = p;
-                blue = q;
-=======
                 r = v;
                 g = t;
                 b = p;
@@ -498,12 +342,11 @@
                 r = v;
                 g = p;
                 b = q;
->>>>>>> db5fa4a3
             }
             _ => {}
         }
 
-        RGB::from_f32(red, green, blue)
+        RGB::from_f32(r, g, b)
     }
 }
 

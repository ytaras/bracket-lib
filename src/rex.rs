--- conflicted
+++ resolved
@@ -201,10 +201,6 @@
 }
 
 /// Applies an XpFile to a given console, with 0,0 offset by offset_x and offset-y.
-<<<<<<< HEAD
-pub fn xp_to_console(xp: &XpFile, console: &mut Box<dyn Console>, offset_x: i32, offset_y: i32) {
-    for layer in xp.layers.iter() {
-=======
 pub fn xp_to_console(
     xp: &XpFile,
     mut console: impl AsMut<dyn Console>,
@@ -212,16 +208,11 @@
     offset_y: i32,
 ) {
     for layer in &xp.layers {
->>>>>>> db5fa4a3
         for y in 0..layer.height {
             for x in 0..layer.width {
                 let cell = layer.get(x, y).unwrap();
                 if !cell.bg.is_transparent() {
-<<<<<<< HEAD
-                    console.set(
-=======
                     console.as_mut().set(
->>>>>>> db5fa4a3
                         x as i32 + offset_x,
                         y as i32 + offset_y,
                         RGB::from_xp(cell.fg),

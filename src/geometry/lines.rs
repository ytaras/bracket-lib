--- conflicted
+++ resolved
@@ -1,9 +1,4 @@
-<<<<<<< HEAD
-extern crate bresenham;
-use super::{distance2d, DistanceAlg, LineAlg, Point};
-=======
 use super::{DistanceAlg, LineAlg, Point};
->>>>>>> db5fa4a3
 use bresenham::Bresenham;
 
 /// Plots a line between two 2D points and returns a vector of points along the line.
@@ -17,40 +12,18 @@
 /// Uses a Bresenham's algorithm to plot a line between two points. On some CPUs, this is faster
 /// than Bresenham.
 pub fn line2d_bresenham(start: Point, end: Point) -> Vec<Point> {
-<<<<<<< HEAD
-    let mut result: Vec<Point> = Vec::new();
-
-=======
->>>>>>> db5fa4a3
     let line = Bresenham::new(
         (start.x as isize, start.y as isize),
         (end.x as isize, end.y as isize),
     );
-<<<<<<< HEAD
-    for p in line {
-        result.push(Point::new(p.0 as i32, p.1 as i32));
-    }
-    result.push(end);
-
-    result
-=======
     line.map(|p| Point::new(p.0 as i32, p.1 as i32))
         .chain(std::iter::once(end))
         .collect()
->>>>>>> db5fa4a3
 }
 
 /// Uses a 2D vector algorithm to plot a line between two points. On some CPUs, this is faster
 /// than Bresenham.
 pub fn line2d_vector(start: Point, end: Point) -> Vec<Point> {
-<<<<<<< HEAD
-    let mut pos: (f32, f32) = (start.x as f32 + 0.5, start.y as f32 + 0.5);
-    let dest: (f32, f32) = (end.x as f32 + 0.5, end.y as f32 + 0.5);
-    let n_steps = distance2d(DistanceAlg::Pythagoras, start, end);
-    let slope: (f32, f32) = ((dest.0 - pos.0) / n_steps, (dest.1 - pos.1) / n_steps);
-    let mut result: Vec<Point> = Vec::new();
-    result.push(start);
-=======
     if start == end {
         return vec![start];
     }
@@ -59,30 +32,18 @@
     let n_steps = DistanceAlg::Pythagoras.distance2d(start, end);
     let slope: (f32, f32) = ((dest.0 - pos.0) / n_steps, (dest.1 - pos.1) / n_steps);
     let mut result: Vec<Point> = vec![start];
->>>>>>> db5fa4a3
 
     loop {
         pos.0 += slope.0;
         pos.1 += slope.1;
-<<<<<<< HEAD
-        let new_point = Point::new(f32::floor(pos.0) as i32, f32::floor(pos.1) as i32);
-        if result.is_empty() || result[result.len() - 1] != new_point {
-=======
         let new_point = Point::new(pos.0 as i32, pos.1 as i32);
         if result[result.len() - 1] != new_point {
->>>>>>> db5fa4a3
             result.push(new_point);
             if new_point == end {
                 // arrived
                 break;
             }
         }
-<<<<<<< HEAD
-        if new_point == end {
-            arrived = true;
-        }
-=======
->>>>>>> db5fa4a3
     }
 
     result

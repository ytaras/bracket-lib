--- conflicted
+++ resolved
@@ -12,34 +12,6 @@
     Chebyshev,
 }
 
-<<<<<<< HEAD
-/// Enumeration of available 2D Distance algorithms
-pub enum LineAlg {
-    Bresenham,
-    Vector,
-}
-
-#[allow(dead_code)]
-/// Provides a 2D distance between points, using the specified algorithm.
-pub fn distance2d(algorithm: DistanceAlg, start: Point, end: Point) -> f32 {
-    match algorithm {
-        DistanceAlg::Pythagoras => distance2d_pythagoras(start, end),
-        DistanceAlg::PythagorasSquared => distance2d_pythagoras_squared(start, end),
-        DistanceAlg::Manhattan => distance2d_manhattan(start, end),
-        DistanceAlg::Chebyshev => distance2d_chebyshev(start, end),
-    }
-}
-
-#[allow(dead_code)]
-/// Provides a 3D distance between points, using the specified algorithm.
-pub fn distance3d(algorithm: DistanceAlg, start: Point3, end: Point3) -> f32 {
-    match algorithm {
-        DistanceAlg::Pythagoras => distance3d_pythagoras(start, end),
-        DistanceAlg::PythagorasSquared => distance3d_pythagoras_squared(start, end),
-        DistanceAlg::Manhattan => distance3d_manhattan(start, end),
-        DistanceAlg::Chebyshev => distance3d_pythagoras(start, end), // Not implemented yet
-    }
-=======
 impl DistanceAlg {
     /// Provides a 2D distance between points, using the specified algorithm.
     pub fn distance2d(self, start: Point, end: Point) -> f32 {
@@ -65,7 +37,6 @@
 pub enum LineAlg {
     Bresenham,
     Vector,
->>>>>>> db5fa4a3
 }
 
 /// Calculates a Pythagoras distance between two points, and skips the square root for speed.
@@ -134,26 +105,6 @@
 
 #[cfg(test)]
 mod tests {
-<<<<<<< HEAD
-    use super::{distance2d, distance3d, project_angle, DistanceAlg, Point, Point3};
-
-    #[test]
-    fn test_pythagoras_distance() {
-        let mut d = distance2d(DistanceAlg::Pythagoras, Point::new(0, 0), Point::new(5, 0));
-        assert!(f32::abs(d - 5.0) < std::f32::EPSILON);
-
-        d = distance2d(DistanceAlg::Pythagoras, Point::new(0, 0), Point::new(-5, 0));
-        assert!(f32::abs(d - 5.0) < std::f32::EPSILON);
-
-        d = distance2d(DistanceAlg::Pythagoras, Point::new(0, 0), Point::new(0, 5));
-        assert!(f32::abs(d - 5.0) < std::f32::EPSILON);
-
-        d = distance2d(DistanceAlg::Pythagoras, Point::new(0, 0), Point::new(0, -5));
-        assert!(f32::abs(d - 5.0) < std::f32::EPSILON);
-
-        d = distance2d(DistanceAlg::Pythagoras, Point::new(0, 0), Point::new(5, 5));
-        assert!(f32::abs(d - 7.071_068) < std::f32::EPSILON);
-=======
     use super::{project_angle, DistanceAlg, Point, Point3};
 
     #[test]
@@ -172,34 +123,10 @@
 
         d = DistanceAlg::Pythagoras.distance2d(Point::new(0, 0), Point::new(5, 5));
         assert_eq!(d, 7.071068);
->>>>>>> db5fa4a3
     }
 
     #[test]
     fn test_pythagoras_distance3d() {
-<<<<<<< HEAD
-        let mut d = distance3d(
-            DistanceAlg::Pythagoras,
-            Point3::new(0, 0, 0),
-            Point3::new(5, 0, 0),
-        );
-
-        assert!(f32::abs(d - 5.0) < std::f32::EPSILON);
-
-        d = distance3d(
-            DistanceAlg::Pythagoras,
-            Point3::new(0, 0, 0),
-            Point3::new(-5, 0, 0),
-        );
-        assert!(f32::abs(d - 5.0) < std::f32::EPSILON);
-
-        d = distance3d(
-            DistanceAlg::Pythagoras,
-            Point3::new(0, 0, 0),
-            Point3::new(5, 5, 5),
-        );
-        assert!(f32::abs(d - 8.660_254_5) < std::f32::EPSILON);
-=======
         let mut d = DistanceAlg::Pythagoras.distance3d(Point3::new(0, 0, 0), Point3::new(5, 0, 0));
         assert_eq!(d, 5.0);
 
@@ -208,47 +135,10 @@
 
         d = DistanceAlg::Pythagoras.distance3d(Point3::new(0, 0, 0), Point3::new(5, 5, 5));
         assert_eq!(d, 8.6602545);
->>>>>>> db5fa4a3
     }
 
     #[test]
     fn test_pythagoras_squared_distance() {
-<<<<<<< HEAD
-        let mut d = distance2d(
-            DistanceAlg::PythagorasSquared,
-            Point::new(0, 0),
-            Point::new(5, 0),
-        );
-        assert!(f32::abs(d - 25.0) < std::f32::EPSILON);
-
-        d = distance2d(
-            DistanceAlg::PythagorasSquared,
-            Point::new(0, 0),
-            Point::new(-5, 0),
-        );
-        assert!(f32::abs(d - 25.0) < std::f32::EPSILON);
-
-        d = distance2d(
-            DistanceAlg::PythagorasSquared,
-            Point::new(0, 0),
-            Point::new(0, 5),
-        );
-        assert!(f32::abs(d - 25.0) < std::f32::EPSILON);
-
-        d = distance2d(
-            DistanceAlg::PythagorasSquared,
-            Point::new(0, 0),
-            Point::new(0, -5),
-        );
-        assert!(f32::abs(d - 25.0) < std::f32::EPSILON);
-
-        d = distance2d(
-            DistanceAlg::PythagorasSquared,
-            Point::new(0, 0),
-            Point::new(5, 5),
-        );
-        assert!(f32::abs(d - 50.0) < std::f32::EPSILON);
-=======
         let mut d = DistanceAlg::PythagorasSquared.distance2d(Point::new(0, 0), Point::new(5, 0));
         assert_eq!(d, 25.0);
 
@@ -263,33 +153,10 @@
 
         d = DistanceAlg::PythagorasSquared.distance2d(Point::new(0, 0), Point::new(5, 5));
         assert_eq!(d, 50.0);
->>>>>>> db5fa4a3
     }
 
     #[test]
     fn test_pythagoras_squared_distance3d() {
-<<<<<<< HEAD
-        let mut d = distance3d(
-            DistanceAlg::PythagorasSquared,
-            Point3::new(0, 0, 0),
-            Point3::new(5, 0, 0),
-        );
-        assert!(f32::abs(d - 25.0) < std::f32::EPSILON);
-
-        d = distance3d(
-            DistanceAlg::PythagorasSquared,
-            Point3::new(0, 0, 0),
-            Point3::new(-5, 0, 0),
-        );
-        assert!(f32::abs(d - 25.0) < std::f32::EPSILON);
-
-        d = distance3d(
-            DistanceAlg::PythagorasSquared,
-            Point3::new(0, 0, 0),
-            Point3::new(5, 5, 5),
-        );
-        assert!(f32::abs(d - 75.0) < std::f32::EPSILON);
-=======
         let mut d =
             DistanceAlg::PythagorasSquared.distance3d(Point3::new(0, 0, 0), Point3::new(5, 0, 0));
         assert_eq!(d, 25.0);
@@ -299,27 +166,10 @@
 
         d = DistanceAlg::PythagorasSquared.distance3d(Point3::new(0, 0, 0), Point3::new(5, 5, 5));
         assert_eq!(d, 75.0);
->>>>>>> db5fa4a3
     }
 
     #[test]
     fn test_manhattan_distance() {
-<<<<<<< HEAD
-        let mut d = distance2d(DistanceAlg::Manhattan, Point::new(0, 0), Point::new(5, 0));
-        assert!(f32::abs(d - 5.0) < std::f32::EPSILON);
-
-        d = distance2d(DistanceAlg::Manhattan, Point::new(0, 0), Point::new(-5, 0));
-        assert!(f32::abs(d - 5.0) < std::f32::EPSILON);
-
-        d = distance2d(DistanceAlg::Manhattan, Point::new(0, 0), Point::new(0, 5));
-        assert!(f32::abs(d - 5.0) < std::f32::EPSILON);
-
-        d = distance2d(DistanceAlg::Manhattan, Point::new(0, 0), Point::new(0, -5));
-        assert!(f32::abs(d - 5.0) < std::f32::EPSILON);
-
-        d = distance2d(DistanceAlg::Manhattan, Point::new(0, 0), Point::new(5, 5));
-        assert!(f32::abs(d - 10.0) < std::f32::EPSILON);
-=======
         let mut d = DistanceAlg::Manhattan.distance2d(Point::new(0, 0), Point::new(5, 0));
         assert_eq!(d, 5.0);
 
@@ -334,33 +184,10 @@
 
         d = DistanceAlg::Manhattan.distance2d(Point::new(0, 0), Point::new(5, 5));
         assert_eq!(d, 10.0);
->>>>>>> db5fa4a3
     }
 
     #[test]
     fn test_manhattan_distance3d() {
-<<<<<<< HEAD
-        let mut d = distance3d(
-            DistanceAlg::Manhattan,
-            Point3::new(0, 0, 0),
-            Point3::new(5, 0, 0),
-        );
-        assert!(f32::abs(d - 5.0) < std::f32::EPSILON);
-
-        d = distance3d(
-            DistanceAlg::Manhattan,
-            Point3::new(0, 0, 0),
-            Point3::new(-5, 0, 0),
-        );
-        assert!(f32::abs(d - 5.0) < std::f32::EPSILON);
-
-        d = distance3d(
-            DistanceAlg::Manhattan,
-            Point3::new(0, 0, 0),
-            Point3::new(5, 5, 5),
-        );
-        assert!(f32::abs(d - 15.0) < std::f32::EPSILON);
-=======
         let mut d = DistanceAlg::Manhattan.distance3d(Point3::new(0, 0, 0), Point3::new(5, 0, 0));
         assert_eq!(d, 5.0);
 
@@ -369,27 +196,10 @@
 
         d = DistanceAlg::Manhattan.distance3d(Point3::new(0, 0, 0), Point3::new(5, 5, 5));
         assert_eq!(d, 15.0);
->>>>>>> db5fa4a3
     }
 
     #[test]
     fn test_chebyshev_distance() {
-<<<<<<< HEAD
-        let mut d = distance2d(DistanceAlg::Chebyshev, Point::new(0, 0), Point::new(5, 0));
-        assert!(f32::abs(d - 5.0) < std::f32::EPSILON);
-
-        d = distance2d(DistanceAlg::Chebyshev, Point::new(0, 0), Point::new(-5, 0));
-        assert!(f32::abs(d - 5.0) < std::f32::EPSILON);
-
-        d = distance2d(DistanceAlg::Chebyshev, Point::new(0, 0), Point::new(0, 5));
-        assert!(f32::abs(d - 5.0) < std::f32::EPSILON);
-
-        d = distance2d(DistanceAlg::Chebyshev, Point::new(0, 0), Point::new(0, -5));
-        assert!(f32::abs(d - 5.0) < std::f32::EPSILON);
-
-        d = distance2d(DistanceAlg::Chebyshev, Point::new(0, 0), Point::new(5, 5));
-        assert!(f32::abs(d - 5.0) < std::f32::EPSILON);
-=======
         let mut d = DistanceAlg::Chebyshev.distance2d(Point::new(0, 0), Point::new(5, 0));
         assert_eq!(d, 5.0);
 
@@ -404,7 +214,6 @@
 
         d = DistanceAlg::Chebyshev.distance2d(Point::new(0, 0), Point::new(5, 5));
         assert_eq!(d, 5.0);
->>>>>>> db5fa4a3
     }
 
     #[test]
